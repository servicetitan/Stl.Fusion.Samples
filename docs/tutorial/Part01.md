# Part 1: Compute Services

Video covering this part:

<<<<<<< HEAD
[<img src="./img/Part1-Screenshot.jpg" width="200"/>](https://youtu.be/G-MIdfDP3g)
=======
[<img src="./img/Part1-Screenshot.jpg" width="200"/>](https://youtu.be/G-MIdfDP3gI)
>>>>>>> 0460297e

Fusion offers 3 key abstractions enabling you to build real-time services:

1. **Computed Value** &ndash; an object describing the result of a computation
   of type `T`, which is also capable of notifying you when this result
   becomes *invalidated* (most likely inconsistent with the ground truth).
   Such values always implement `IComputed<T>`; you don't need to implement
   this interface though, because the most useful implementations of it
   are already there.
2. **Compute Service** &ndash; a service that automatically captures
   dependencies of outputs of its methods and transparently "backs" them with
   `IComputed<T>` instances allowing anyone to learn when such outputs become
   invalidated (inconsistent with the ground truth).
   Compute services are supposed to be written by you.
3. **State** &ndash; an abstraction that "tracks" a single `IComputed<T>`,
   i.e. continuously references the most up-to-date version of it.
   Again, you typically don't need to implement your own `IState<T>` -
   Fusion provides its 3 most useful flavors.

Since compute services is what you mostly have to deal with,
let's start from this part.

But first, let's create a helper method allowing us to create an
`IServiceProvider` hosting our compute services:

``` cs --region Part01_CreateServices --source-file Part01.cs
public static IServiceProvider CreateServices()
            => new ServiceCollection()
                .AddFusionCore()
                .AddDiscoveredServices(Assembly.GetExecutingAssembly())
                .BuildServiceProvider();
```

`IServiceCollection.AddDiscoveredServices` is an extension method that
finds every type decorated with
`Stl.DependencyInjection.ServiceAttributeBase`
descendant and runs `[attribute].Register` method to ensure the type gets
property registered as a service.

As you might guess, `ServiceAttributeBase` is an abstract class, the actual
registration process is implemented by its descendants (you can
declare them too); in this specific case the registration is performed
by [[ComputeService] attribute](https://github.com/servicetitan/Stl.Fusion/blob/master/src/Stl.Fusion/ComputeServiceAttribute.cs).

Now we're ready to declare our first compute service:

``` cs --editable false --region Part01_CounterService --source-file Part01.cs
[ComputeService] // You don't need this attribute if you manually register such services
public class CounterService
{
    private readonly ConcurrentDictionary<string, int> _counters = new ConcurrentDictionary<string, int>();

    [ComputeMethod]
    public virtual async Task<int> GetAsync(string key)
    {
        WriteLine($"{nameof(GetAsync)}({key})");
        return _counters.TryGetValue(key, out var value) ? value : 0;
    }

    public void Increment(string key)
    {
        WriteLine($"{nameof(Increment)}({key})");
        _counters.AddOrUpdate(key, k => 1, (k, v) => v + 1);
        Computed.Invalidate(() => GetAsync(key));
    }
}
```

For now, please ignore the fact `GetAsync` is declared as asynchronous method,
even though it isn't truly asynchronous - later I'll explain why it's reasonable.

Let's use `CounterService`:

``` cs --region Part01_UseCounterService1 --source-file Part01.cs
var counters = CreateServices().GetService<CounterService>();
WriteLine(await counters.GetAsync("a"));
WriteLine(await counters.GetAsync("b"));
```

The output should be:

```text
GetAsync(a)
0
GetAsync(b)
0
```

It looks normal, right? But how about this:

``` cs --region Part01_UseCounterService2 --source-file Part01.cs
var counters = CreateServices().GetService<CounterService>();
WriteLine(await counters.GetAsync("a"));
WriteLine(await counters.GetAsync("a"));
```

The output looks weird now:

```text
GetAsync(a)
0
0
```

So why "GetAsync(a)" wasn't printed twice here? The answer is:

<<<<<<< HEAD
* You may think *any compute method* automatically caches its output*.
=======
* You may think *any compute method automatically caches its output*.
>>>>>>> 0460297e
* The cache key is `(MethodInfo, this, argument1, argument2, ...)`
* The cached value is method output
* The entry expires once you call `Computed.Invalidate(() => ...)`
  for the same method of the same service with the same set of arguments.

Let's see how it works:

``` cs --region Part01_UseCounterService3 --source-file Part01.cs
var counters = CreateServices().GetService<CounterService>();
WriteLine(await counters.GetAsync("a"));
counters.Increment("a");
WriteLine(await counters.GetAsync("a"));
```

The output:

```text
GetAsync(a)
0
Increment(a)
GetAsync(a)
1
```

Check out `CounterService.Increment` source code above - it calls
`Computed.Invalidate`, which evicts the entry. This explains why
in this example "GetAsync(a)" is printed twice, even though previously
it was printed just for the first call.

## Dependencies

Now let's add another compute service:

``` cs --editable false --region Part01_CounterSumService --source-file Part01.cs
[ComputeService] // You don't need this attribute if you manually register such services
public class CounterSumService
{
    public CounterService Counters { get; }

    public CounterSumService(CounterService counters) => Counters = counters;

    [ComputeMethod]
    public virtual async Task<int> SumAsync(string key1, string key2)
    {
        WriteLine($"{nameof(SumAsync)}({key1}, {key2})");
        return await Counters.GetAsync(key1) + await Counters.GetAsync(key2);
    }
}
```

And use it:

``` cs --region Part01_UseCounterSumService1 --source-file Part01.cs
var services = CreateServices();
var counterSum = services.GetService<CounterSumService>();
WriteLine(await counterSum.SumAsync("a", "b"));
WriteLine(await counterSum.SumAsync("a", "b"));
```

The output:

```text
SumAsync(a, b)
GetAsync(a)
GetAsync(b)
0
```

Assuming you know how these services work now, this is exactly what you'd expect.

Another example:

``` cs --region Part01_UseCounterSumService2 --source-file Part01.cs
var services = CreateServices();
var counterSum = services.GetService<CounterSumService>();
WriteLine("Nothing is cached (yet):");
WriteLine(await counterSum.SumAsync("a", "b"));
WriteLine("Only GetAsync(a) and GetAsync(b) outputs are cached:");
WriteLine(await counterSum.SumAsync("b", "a"));
WriteLine("Everything is cached:");
WriteLine(await counterSum.SumAsync("a", "b"));
```

The output:

```text
Nothing is cached (yet):
SumAsync(a, b)
GetAsync(a)
GetAsync(b)
0
Only GetAsync(a) and GetAsync(b) results are cached:
SumAsync(b, a)
0
Everything is cached:
0
```

Again, nothing unexpected. The results are still cached, but since the
key is sensitive to the order of arguments, entries for `("a", "b")` and
`("b", "a")` differ.

But what about this?

``` cs --region Part01_UseCounterSumService3 --source-file Part01.cs
var services = CreateServices();
var counters = services.GetService<CounterService>();
var counterSum = services.GetService<CounterSumService>();
WriteLine(await counterSum.SumAsync("a", "b"));
counters.Increment("a");
WriteLine(await counterSum.SumAsync("a", "b"));
```

The output:

```text
SumAsync(a, b)
GetAsync(a)
GetAsync(b)
0
Increment(a)
SumAsync(a, b)
GetAsync(a)
1
```

This is quite unusual, right? *Somehow* `SumAsync("a", "b")` figured out that
it has to refresh `GetAsync("a")` result first, because it was invalidated
due to increment. But how?

In reality, every compute method either gets a cached output, or builds
a new `IComputed<T>` instance "backing" the computation it's going to run,
and *while the computation runs*, this instance stays available via
`Computed.GetCurrent()` method. So any other compute method *invoked
during the computation* gets a chance to enlist its own hidden output
(`IComputed<T>` as well) as a *dependency* of the current computed instance.

The actual process is a bit more complex, because it accounts for
scenarios you may not anticipate yet:

- Recursion and multiple levels of compute method calls are fully supported
- Some results can be invalidated right during their computation
- No more than one computation for each distinct result should
  be running at any given moment.

To close this section, let's look at the last property closer.

## Concurrent Evaluations

Let's create a simple service to test how Fusion handles concurrency:

``` cs --editable false --region Part01_HelloService --source-file Part01.cs
[ComputeService] // You don't need this attribute if you manually register such services
public class HelloService
{
    [ComputeMethod]
    public virtual async Task<string> HelloAsync(string name)
    {
        WriteLine($"+ {nameof(HelloAsync)}({name})");
        await Task.Delay(1000);
        WriteLine($"- {nameof(HelloAsync)}({name})");
        return $"Hello, {name}!";
    }
}
```

As you see, `HelloAsync` method simply returns a formatted "Hello, X!" message,
but with a 1-second delay. Let's try to run it concurrently:

``` cs --region Part01_UseHelloService1 --source-file Part01.cs
var hello = CreateServices().GetService<HelloService>();
var t1 = Task.Run(() => hello.HelloAsync("Alice"));
var t2 = Task.Run(() => hello.HelloAsync("Bob"));
var t3 = Task.Run(() => hello.HelloAsync("Bob"));
var t4 = Task.Run(() => hello.HelloAsync("Alice"));
await Task.WhenAll(t1, t2, t3, t4);
WriteLine(t1.Result);
WriteLine(t2.Result);
WriteLine(t3.Result);
WriteLine(t4.Result);
```

The output:

```text
+ HelloAsync(Bob)
+ HelloAsync(Alice)
- HelloAsync(Bob)
- HelloAsync(Alice)
Hello, Alice!
Hello, Bob!
Hello, Bob!
Hello, Alice!
```

As you see, even though all 4 values were computed, there were just
2 `HelloAsync` evaluations (for distinct arguments only), and moreover,
these two evaluations were running concurrently with each other.

This is an expected behavior: even though nothing is cached in the
beginning, there is no reason to run more than one computation
for e.g. "Bob" argument concurrently, since all of them are supposed
to produce the same result. This is exactly what Fusion ensures.

And on contrary, it's totally reasonable to let `HelloAsync("Alice")`
computation to run concurrently with `HelloAsync("Bob")`, because they
might produce different output, and if they were launched concurrently,
`HelloService` is designed to support this.

Overall, nearly everything in Fusion supports concurrent invocations:

- Compute services are supposed to be singletons that support concurrency
- Any `IComputed<T>` implementation is fully concurrent
- As well as any `IState<T>`
- The exceptions are mostly such types as `XxxOptions` and methods that
  are supposed to be used during the service registration stage, as well
  as types that aren't supposed to be concurrent (e.g. all Blazor components - `StatefulComponentBase<TState>` and its descendants).

#### [Next: Part 2 &raquo;](./Part02.md) | [Tutorial Home](./README.md)
<|MERGE_RESOLUTION|>--- conflicted
+++ resolved
@@ -2,11 +2,7 @@
 
 Video covering this part:
 
-<<<<<<< HEAD
-[<img src="./img/Part1-Screenshot.jpg" width="200"/>](https://youtu.be/G-MIdfDP3g)
-=======
 [<img src="./img/Part1-Screenshot.jpg" width="200"/>](https://youtu.be/G-MIdfDP3gI)
->>>>>>> 0460297e
 
 Fusion offers 3 key abstractions enabling you to build real-time services:
 
@@ -113,11 +109,7 @@
 
 So why "GetAsync(a)" wasn't printed twice here? The answer is:
 
-<<<<<<< HEAD
-* You may think *any compute method* automatically caches its output*.
-=======
 * You may think *any compute method automatically caches its output*.
->>>>>>> 0460297e
 * The cache key is `(MethodInfo, this, argument1, argument2, ...)`
 * The cached value is method output
 * The entry expires once you call `Computed.Invalidate(() => ...)`
