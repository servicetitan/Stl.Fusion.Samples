--- conflicted
+++ resolved
@@ -62,9 +62,6 @@
                 }
             });
 
-<<<<<<< HEAD
-            // services.AddSingleton<IBoardService, BoardService>();
-=======
             // Creating Log and HostSettings as early as possible
 #pragma warning disable ASP0000
             var tmpServices = services
@@ -73,7 +70,6 @@
 #pragma warning restore ASP0000
             Log = tmpServices.GetRequiredService<ILogger<Startup>>();
             ServerSettings = tmpServices.GetRequiredService<ServerSettings>();
->>>>>>> e640f764
 
             // DbContext & related services
             var appTempDir = PathEx.GetApplicationTempDirectory("", true);
@@ -93,7 +89,7 @@
                 b.AddFileBasedDbOperationLogChangeTracking(dbPath + "_changed");
                 b.AddDbAuthentication();
             });
-            
+
             // Fusion services
             services.AddSingleton(new Publisher.Options() { Id = ServerSettings.PublisherId });
             services.AddSingleton(new PresenceService.Options() { UpdatePeriod = TimeSpan.FromMinutes(1) });
