﻿<?xml version="1.0" encoding="utf-8"?>
<Project Sdk="Microsoft.NET.Sdk.Web">
  <PropertyGroup>
    <TargetFramework>netcoreapp3.1</TargetFramework>
    <LangVersion>latest</LangVersion>
    <Nullable>enable</Nullable>
    <RootNamespace>Samples.Blazor.Server</RootNamespace>
    <AssemblyName>Samples.Blazor.Server</AssemblyName>
    <UserSecretsId>ec166d04-d334-41f6-96ec-3b89cdfedbf1</UserSecretsId>
  </PropertyGroup>
  <ItemGroup>
    <PackageReference Include="AspNet.Security.OAuth.GitHub" Version="3.1.3" />
    <PackageReference Include="Microsoft.AspNetCore.Authentication.Cookies" Version="2.2.0" />
    <PackageReference Include="Microsoft.AspNetCore.Components.WebAssembly.Server" Version="3.2.1" />
    <PackageReference Include="Microsoft.AspNetCore.Mvc.NewtonsoftJson" Version="3.1.8" />
    <PackageReference Include="Microsoft.EntityFrameworkCore.Sqlite" Version="3.1.8" />
<<<<<<< HEAD
    <PackageReference Include="Stl.Fusion.Server" Version="0.5.59" />
=======
    <PackageReference Include="Stl.Fusion.Server" Version="0.5.65" />
>>>>>>> 9bffb74e
    <PackageReference Include="Swashbuckle.AspNetCore" Version="5.5.1" />
    <PackageReference Include="System.Drawing.Common" Version="4.7.0" />
  </ItemGroup>
  <ItemGroup>
    <ProjectReference Include="..\Client\Client.csproj" />
    <ProjectReference Include="..\Common\Common.csproj" />
  </ItemGroup>
  <ItemGroup>
    <Content Update="Pages\_Host.cshtml">
      <ExcludeFromSingleFile>true</ExcludeFromSingleFile>
      <CopyToPublishDirectory>PreserveNewest</CopyToPublishDirectory>
    </Content>
  </ItemGroup>
</Project><|MERGE_RESOLUTION|>--- conflicted
+++ resolved
@@ -14,11 +14,7 @@
     <PackageReference Include="Microsoft.AspNetCore.Components.WebAssembly.Server" Version="3.2.1" />
     <PackageReference Include="Microsoft.AspNetCore.Mvc.NewtonsoftJson" Version="3.1.8" />
     <PackageReference Include="Microsoft.EntityFrameworkCore.Sqlite" Version="3.1.8" />
-<<<<<<< HEAD
-    <PackageReference Include="Stl.Fusion.Server" Version="0.5.59" />
-=======
     <PackageReference Include="Stl.Fusion.Server" Version="0.5.65" />
->>>>>>> 9bffb74e
     <PackageReference Include="Swashbuckle.AspNetCore" Version="5.5.1" />
     <PackageReference Include="System.Drawing.Common" Version="4.7.0" />
   </ItemGroup>
