--- conflicted
+++ resolved
@@ -17,11 +17,7 @@
     <PackageReference Include="Microsoft.AspNetCore.Components.WebAssembly" Version="5.0.4" />
     <PackageReference Include="Microsoft.AspNetCore.Components.WebAssembly.DevServer" Version="5.0.4" PrivateAssets="all" />
     <PackageReference Include="Microsoft.Extensions.Logging.Debug" Version="5.0.0" />
-<<<<<<< HEAD
-    <PackageReference Include="Stl.Fusion.Blazor" Version="0.11.31" />
-=======
     <PackageReference Include="Stl.Fusion.Blazor" Version="0.11.36" />
->>>>>>> c897386e
     <PackageReference Include="UAParser" Version="3.1.46" />
   </ItemGroup>
 
